package mdb

import (
	"fmt"
	"io/ioutil"
	"os"
	"testing"
)

func TestTest1(t *testing.T) {
	env, err := NewEnv()
	if err != nil {
		t.Fatalf("Cannot create environment: %s", err)
	}
	err = env.SetMapSize(10485760)
	if err != nil {
		t.Fatalf("Cannot set mapsize: %s", err)
	}
	path, err := ioutil.TempDir("/tmp", "mdb_test")
	if err != nil {
		t.Fatalf("Cannot create temporary directory")
	}
	err = os.MkdirAll(path, 0770)
	defer os.RemoveAll(path)
	if err != nil {
		t.Fatalf("Cannot create directory: %s", path)
	}
	err = env.Open(path, 0, 0664)
	defer env.Close()
	if err != nil {
		t.Fatalf("Cannot open environment: %s", err)
	}
	var txn *Txn
	txn, err = env.BeginTxn(nil, 0)
	if err != nil {
		t.Fatalf("Cannot begin transaction: %s", err)
	}
	var dbi DBI
	dbi, err = txn.DBIOpen(nil, 0)
	defer env.DBIClose(dbi)
	if err != nil {
		t.Fatalf("Cannot create DBI %s", err)
	}
	var data = map[string]string{}
	var key string
	var val string
	num_entries := 10
	for i := 0; i < num_entries; i++ {
		key = fmt.Sprintf("Key-%d", i)
		val = fmt.Sprintf("Val-%d", i)
		data[key] = val
		err = txn.Put(dbi, []byte(key), []byte(val), NOOVERWRITE)
		if err != nil {
			txn.Abort()
			t.Fatalf("Error during put: %s", err)
		}
	}
	err = txn.Commit()
	if err != nil {
		txn.Abort()
		t.Fatalf("Cannot commit %s", err)
	}
	stat, err := env.Stat()
	if err != nil {
		t.Fatalf("Cannot get stat %s", err)
	}
	t.Logf("%+v", stat)
	if stat.Entries != uint64(num_entries) {
		t.Errorf("Less entry in the database than expected: %d <> %d", stat.Entries, num_entries)
	}
	txn, err = env.BeginTxn(nil, 0)
	if err != nil {
		t.Fatalf("Cannot begin transaction: %s", err)
	}
	var cursor *Cursor
	cursor, err = txn.CursorOpen(dbi)
	if err != nil {
		cursor.Close()
		txn.Abort()
		t.Fatalf("Error during cursor open %s", err)
	}
	var bkey, bval []byte
	var rc error
	for {
		bkey, bval, rc = cursor.Get(nil, NEXT)
		if rc != nil {
			break
		}
		skey := string(bkey)
		sval := string(bval)
		t.Logf("Val: %s", sval)
		t.Logf("Key: %s", skey)
		var d string
		var ok bool
		if d, ok = data[skey]; !ok {
			t.Errorf("Cannot found: %s", skey)
		}
		if d != sval {
			t.Errorf("Data missmatch: %s <> %s", sval, d)
		}
	}
	cursor.Close()
	bval, err = txn.Get(dbi, []byte("Key-0"))
	if err != nil {
		txn.Abort()
		t.Fatalf("Error during txn get %s", err)
	}
	if string(bval) != "Val-0" {
		txn.Abort()
		t.Fatalf("Invalid txn get %s", string(bval))
	}
	txn.Abort()
<<<<<<< HEAD
}

type TestS struct {
	A int
	B string
	C float32
}

func TestTest2(t *testing.T) {
	env, err := NewEnv()
	if err != nil {
		t.Fatalf("Cannot create environment: %s", err)
	}
	err = env.SetMapSize(10485760)
	if err != nil {
		t.Fatalf("Cannot set mapsize: %s", err)
	}
	path, err := ioutil.TempDir("/tmp", "mdb_test")
	if err != nil {
		t.Fatalf("Cannot create temporary directory")
	}
	err = os.MkdirAll(path, 0770)
	defer os.RemoveAll(path)
	if err != nil {
		t.Fatalf("Cannot create directory: %s", path)
	}
	err = env.Open(path, 0, 0664)
	defer env.Close()
	if err != nil {
		t.Fatalf("Cannot open environment: %s", err)
	}
	var txn *Txn
	txn, err = env.BeginTxn(nil, 0)
	if err != nil {
		t.Fatalf("Cannot begin transaction: %s", err)
	}
	var dbi DBI
	dbi, err = txn.DBIOpen(nil, 0)
	defer env.DBIClose(dbi)
	if err != nil {
		t.Fatalf("Cannot create DBI %s", err)
	}
	var data = map[string]TestS{}
	var key string
	num_entries := 10
	for i := 0; i < num_entries; i++ {
		key = fmt.Sprintf("Key-%d", i)
		val := TestS{A: i, B: fmt.Sprintf("Val-%d", i), C: float32(i)+0.5}
		data[key] = val
		err = txn.PutGo(dbi, key, val, NOOVERWRITE)
		if err != nil {
			txn.Abort()
			t.Fatalf("Error during put: %s", err)
		}
	}
	err = txn.Commit()
	if err != nil {
		txn.Abort()
		t.Fatalf("Cannot commit %s", err)
	}
	stat, err := env.Stat()
	if err != nil {
		t.Fatalf("Cannot get stat %s", err)
	}
	t.Logf("%+v", stat)
	if stat.Entries != uint64(num_entries) {
		t.Errorf("Less entry in the database than expected: %d <> %d", stat.Entries, num_entries)
	}
	txn, err = env.BeginTxn(nil, 0)
	if err != nil {
		t.Fatalf("Cannot begin transaction: %s", err)
	}
	var cursor *Cursor
	cursor, err = txn.CursorOpen(dbi)
	if err != nil {
		cursor.Close()
		txn.Abort()
		t.Fatalf("Error during cursor open %s", err)
	}

	/*
	bkey, bval, rc := cursor.Get(nil, NEXT)
	t.Logf("Key: %+v", bkey)
	t.Logf("Val: %+v", bval)
	t.Logf("Rc: %v", rc)
	*/
	/*
	bkey, bval, rc = cursor.Get(nil, NEXT)
		skey = string(bkey)
		t.Logf("Key: %s", skey)
		sval = string(bval)
		t.Logf("Val: %s", sval)
		t.Logf("Rc: %v", rc)
	*/
	var rc error
	var d TestS
	var ok bool
	var nkey string
	var nval TestS
	for {
		rc = cursor.GetGo(nil, NEXT, &nkey, &nval)
		if rc != nil {
			break
		}
		t.Logf("rc: %+v", rc)
		t.Logf("Key: %+v", nkey)
		t.Logf("Val: %+v", nval)
		if d, ok = data[nkey]; !ok {
			t.Errorf("Cannot found: %s", nkey)
		}
		if d != nval {
			t.Errorf("Data missmatch: %+v <> %+v", nval, d)
		}
	}
	cursor.Close()
	txn.Abort()
=======
>>>>>>> 417bcf60
}<|MERGE_RESOLUTION|>--- conflicted
+++ resolved
@@ -110,123 +110,4 @@
 		t.Fatalf("Invalid txn get %s", string(bval))
 	}
 	txn.Abort()
-<<<<<<< HEAD
-}
-
-type TestS struct {
-	A int
-	B string
-	C float32
-}
-
-func TestTest2(t *testing.T) {
-	env, err := NewEnv()
-	if err != nil {
-		t.Fatalf("Cannot create environment: %s", err)
-	}
-	err = env.SetMapSize(10485760)
-	if err != nil {
-		t.Fatalf("Cannot set mapsize: %s", err)
-	}
-	path, err := ioutil.TempDir("/tmp", "mdb_test")
-	if err != nil {
-		t.Fatalf("Cannot create temporary directory")
-	}
-	err = os.MkdirAll(path, 0770)
-	defer os.RemoveAll(path)
-	if err != nil {
-		t.Fatalf("Cannot create directory: %s", path)
-	}
-	err = env.Open(path, 0, 0664)
-	defer env.Close()
-	if err != nil {
-		t.Fatalf("Cannot open environment: %s", err)
-	}
-	var txn *Txn
-	txn, err = env.BeginTxn(nil, 0)
-	if err != nil {
-		t.Fatalf("Cannot begin transaction: %s", err)
-	}
-	var dbi DBI
-	dbi, err = txn.DBIOpen(nil, 0)
-	defer env.DBIClose(dbi)
-	if err != nil {
-		t.Fatalf("Cannot create DBI %s", err)
-	}
-	var data = map[string]TestS{}
-	var key string
-	num_entries := 10
-	for i := 0; i < num_entries; i++ {
-		key = fmt.Sprintf("Key-%d", i)
-		val := TestS{A: i, B: fmt.Sprintf("Val-%d", i), C: float32(i)+0.5}
-		data[key] = val
-		err = txn.PutGo(dbi, key, val, NOOVERWRITE)
-		if err != nil {
-			txn.Abort()
-			t.Fatalf("Error during put: %s", err)
-		}
-	}
-	err = txn.Commit()
-	if err != nil {
-		txn.Abort()
-		t.Fatalf("Cannot commit %s", err)
-	}
-	stat, err := env.Stat()
-	if err != nil {
-		t.Fatalf("Cannot get stat %s", err)
-	}
-	t.Logf("%+v", stat)
-	if stat.Entries != uint64(num_entries) {
-		t.Errorf("Less entry in the database than expected: %d <> %d", stat.Entries, num_entries)
-	}
-	txn, err = env.BeginTxn(nil, 0)
-	if err != nil {
-		t.Fatalf("Cannot begin transaction: %s", err)
-	}
-	var cursor *Cursor
-	cursor, err = txn.CursorOpen(dbi)
-	if err != nil {
-		cursor.Close()
-		txn.Abort()
-		t.Fatalf("Error during cursor open %s", err)
-	}
-
-	/*
-	bkey, bval, rc := cursor.Get(nil, NEXT)
-	t.Logf("Key: %+v", bkey)
-	t.Logf("Val: %+v", bval)
-	t.Logf("Rc: %v", rc)
-	*/
-	/*
-	bkey, bval, rc = cursor.Get(nil, NEXT)
-		skey = string(bkey)
-		t.Logf("Key: %s", skey)
-		sval = string(bval)
-		t.Logf("Val: %s", sval)
-		t.Logf("Rc: %v", rc)
-	*/
-	var rc error
-	var d TestS
-	var ok bool
-	var nkey string
-	var nval TestS
-	for {
-		rc = cursor.GetGo(nil, NEXT, &nkey, &nval)
-		if rc != nil {
-			break
-		}
-		t.Logf("rc: %+v", rc)
-		t.Logf("Key: %+v", nkey)
-		t.Logf("Val: %+v", nval)
-		if d, ok = data[nkey]; !ok {
-			t.Errorf("Cannot found: %s", nkey)
-		}
-		if d != nval {
-			t.Errorf("Data missmatch: %+v <> %+v", nval, d)
-		}
-	}
-	cursor.Close()
-	txn.Abort()
-=======
->>>>>>> 417bcf60
 }